name: spechomo

channels: &id1
  - http://conda.anaconda.org/conda-forge

dependencies:
  - python=3.*.*
  - matplotlib
  - numpy
  - pandas
  - scikit-learn

  # geoarray
  - basemap
  - bokeh
  - gdal
    # - geos>3.7.0   # pinning should not be needed anymore - https://github.com/conda-forge/basemap-feedstock/issues/43
  - geopandas
  - holoviews
  - ipython
  - conda-forge::libgdal  # force to use conda-forge for libgdal to avoid package version incompatiblies due to mixed channels
  - pyproj
  - pyqt
  - rasterio
  - scikit-image
  - shapely

  - pip:
    - dill
    - geoarray>=0.8.9
<<<<<<< HEAD
    - specclassify>=0.2.0
    - git+https://gitext.gfz-potsdam.de/geomultisens/gms_preprocessing.git
=======
    - pyrsr
>>>>>>> ad4b9068
    - nested_dict
    - pyyaml
    - scipy
    - seaborn
    - tqdm
    - tabulate
    - pyrsr

    # test and doc dependencies
    - coverage
    - flake8
    - nose
    - nose2
    - nose-htmloutput
    - pycodestyle
    - pylint
    - pydocstyle
    - rednose
    - sphinx-argparse
<|MERGE_RESOLUTION|>--- conflicted
+++ resolved
@@ -28,19 +28,14 @@
   - pip:
     - dill
     - geoarray>=0.8.9
-<<<<<<< HEAD
     - specclassify>=0.2.0
-    - git+https://gitext.gfz-potsdam.de/geomultisens/gms_preprocessing.git
-=======
     - pyrsr
->>>>>>> ad4b9068
     - nested_dict
     - pyyaml
     - scipy
     - seaborn
     - tqdm
     - tabulate
-    - pyrsr
 
     # test and doc dependencies
     - coverage

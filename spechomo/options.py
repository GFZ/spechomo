--- conflicted
+++ resolved
@@ -3,15 +3,8 @@
 # spechomo, Spectral homogenization of multispectral satellite data
 #
 # Copyright (C) 2019-2021
-<<<<<<< HEAD
-# - Daniel Scheffler (GFZ Potsdam, daniel.scheffler@gfz-potsdam.de)
-# - GFZ Helmholtz Centre for Geosciences Potsdam,
-#   Germany (https://www.gfz.de/)
-=======
 # - Daniel Scheffler (GFZ Potsdam, daniel.scheffler@gfz.de)
-# - Helmholtz Centre Potsdam - GFZ German Research Centre for Geosciences Potsdam,
-#   Germany (https://www.gfz-potsdam.de/)
->>>>>>> 747d2fa9
+# - GFZ Helmholtz Centre for Geosciences, Potsdam, Germany (https://www.gfz.de)
 #
 # This software was developed within the context of the GeoMultiSens project funded
 # by the German Federal Ministry of Education and Research
